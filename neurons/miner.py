--- conflicted
+++ resolved
@@ -91,10 +91,8 @@
         the uid of the sender via a metagraph.hotkeys.index( synapse.dendrite.hotkey ) call.
 
         Otherwise, allow the request to be processed further.
-<<<<<<< HEAD
         """        
-=======
-        """
+
         # TODO(developer): Define how miners should blacklist requests.
 
         bt.logging.info("Checking miner blacklist")
@@ -102,17 +100,14 @@
         uid = self.metagraph.hotkeys.index( synapse.dendrite.hotkey)
         stake = self.metagraph.S[uid].item()
 
->>>>>>> f18c7744
         if not self.config.blacklist.allow_non_registered and synapse.dendrite.hotkey not in self.metagraph.hotkeys:
             # Ignore requests from un-registered entities.
             bt.logging.trace(
                 f"Blacklisting un-registered hotkey {synapse.dendrite.hotkey}"
             )
             return True, "Unrecognized hotkey"
-<<<<<<< HEAD
+
         uid = self.metagraph.hotkeys.index( synapse.dendrite.hotkey)
-=======
-        
         bt.logging.info(f"Requesting UID: {uid} | Stake at UID: {stake}")
 
         if stake <= self.config.validator.min_stake:
@@ -120,7 +115,6 @@
             bt.logging.info(f"Hotkey: {synapse.dendrite.hotkey}: stake below minimum threshold of {self.config.validator.min_stake}")
             return True, "Stake below minimum threshold"
         
->>>>>>> f18c7744
         if self.config.blacklist.force_validator_permit:
             # If the config is set to force validator permit, then we should only allow requests from validators.
             if not self.metagraph.validator_permit[uid]:
