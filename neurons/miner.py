# The MIT License (MIT)
# Copyright © 2023 Yuma Rao
# TODO(developer): Set your name
# Copyright © 2023 <your name>

# Permission is hereby granted, free of charge, to any person obtaining a copy of this software and associated
# documentation files (the “Software”), to deal in the Software without restriction, including without limitation
# the rights to use, copy, modify, merge, publish, distribute, sublicense, and/or sell copies of the Software,
# and to permit persons to whom the Software is furnished to do so, subject to the following conditions:

# The above copyright notice and this permission notice shall be included in all copies or substantial portions of
# the Software.

# THE SOFTWARE IS PROVIDED “AS IS”, WITHOUT WARRANTY OF ANY KIND, EXPRESS OR IMPLIED, INCLUDING BUT NOT LIMITED TO
# THE WARRANTIES OF MERCHANTABILITY, FITNESS FOR A PARTICULAR PURPOSE AND NONINFRINGEMENT. IN NO EVENT SHALL
# THE AUTHORS OR COPYRIGHT HOLDERS BE LIABLE FOR ANY CLAIM, DAMAGES OR OTHER LIABILITY, WHETHER IN AN ACTION
# OF CONTRACT, TORT OR OTHERWISE, ARISING FROM, OUT OF OR IN CONNECTION WITH THE SOFTWARE OR THE USE OR OTHER
# DEALINGS IN THE SOFTWARE.

import argparse
import time
import typing
import bittensor as bt
import numpy as np
from tensorflow.keras.models import load_model

from base_miner.predict import predict
from base_miner.get_data import prep_data, scale_data

#import predictionnet 
# Bittensor Miner Template:
import predictionnet

# import base miner class which takes care of most of the boilerplate
from predictionnet.base.miner import BaseMinerNeuron

# ML imports
import tensorflow
import numpy as np

class Miner(BaseMinerNeuron):
    """
    Your miner neuron class. You should use this class to define your miner's behavior. In particular, you should replace the forward function with your own logic. You may also want to override the blacklist and priority functions according to your needs.

    This class inherits from the BaseMinerNeuron class, which in turn inherits from BaseNeuron. The BaseNeuron class takes care of routine tasks such as setting up wallet, subtensor, metagraph, logging directory, parsing config, etc. You can override any of the methods in BaseNeuron if you need to customize the behavior.

    This class provides reasonable default behavior for a miner such as blacklisting unrecognized hotkeys, prioritizing requests based on stake, and forwarding requests to the forward function. If you need to define custom
    """

    def __init__(self, config=None):
        super(Miner, self).__init__(config=config)
        print(config)
        # TODO(developer): Anything specific to your use case you can do here
        self.model_dir = f'./mining_models/{self.config.model}'

    async def blacklist(
        self, synapse: predictionnet.protocol.Challenge
    ) -> typing.Tuple[bool, str]:
        """
        Determines whether an incoming request should be blacklisted and thus ignored. Your implementation should
        define the logic for blacklisting requests based on your needs and desired security parameters.

        Blacklist runs before the synapse data has been deserialized (i.e. before synapse.data is available).
        The synapse is instead contructed via the headers of the request. It is important to blacklist
        requests before they are deserialized to avoid wasting resources on requests that will be ignored.

        Args:
            synapse (predictionnet.protocol.Challenge): A synapse object constructed from the headers of the incoming request.

        Returns:
            Tuple[bool, str]: A tuple containing a boolean indicating whether the synapse's hotkey is blacklisted,
                            and a string providing the reason for the decision.

        This function is a security measure to prevent resource wastage on undesired requests. It should be enhanced
        to include checks against the metagraph for entity registration, validator status, and sufficient stake
        before deserialization of synapse data to minimize processing overhead.

        Example blacklist logic:
        - Reject if the hotkey is not a registered entity within the metagraph.
        - Consider blacklisting entities that are not validators or have insufficient stake.

        In practice it would be wise to blacklist requests from entities that are not validators, or do not have
        enough stake. This can be checked via metagraph.S and metagraph.validator_permit. You can always attain
        the uid of the sender via a metagraph.hotkeys.index( synapse.dendrite.hotkey ) call.

        Otherwise, allow the request to be processed further.
        """
        # TODO(developer): Define how miners should blacklist requests.
        uid = self.metagraph.hotkeys.index( synapse.dendrite.hotkey)
        if not self.config.blacklist.allow_non_registered and synapse.dendrite.hotkey not in self.metagraph.hotkeys:
            # Ignore requests from un-registered entities.
            bt.logging.trace(
                f"Blacklisting un-registered hotkey {synapse.dendrite.hotkey}"
            )
            return True, "Unrecognized hotkey"
        
        if self.config.blacklist.force_validator_permit:
            # If the config is set to force validator permit, then we should only allow requests from validators.
            if not self.metagraph.validator_permit[uid]:
                bt.logging.warning(
                    f"Blacklisting a request from non-validator hotkey {synapse.dendrite.hotkey}"
                )
                return True, "Non-validator hotkey"

            

        bt.logging.trace(
            f"Not Blacklisting recognized hotkey {synapse.dendrite.hotkey}"
        )
        return False, "Hotkey recognized!"

    async def priority(self, synapse: predictionnet.protocol.Challenge) -> float:
        """
        The priority function determines the order in which requests are handled. More valuable or higher-priority
        requests are processed before others. You should design your own priority mechanism with care.

        This implementation assigns priority to incoming requests based on the calling entity's stake in the metagraph.

        Args:
            synapse (predictionnet.protocol.Challenge): The synapse object that contains metadata about the incoming request.

        Returns:
            float: A priority score derived from the stake of the calling entity.

        Miners may recieve messages from multiple entities at once. This function determines which request should be
        processed first. Higher values indicate that the request should be processed first. Lower values indicate
        that the request should be processed later.

        Example priority logic:
        - A higher stake results in a higher priority value.
        """
        # TODO(developer): Define how miners should prioritize requests.
        caller_uid = self.metagraph.hotkeys.index(
            synapse.dendrite.hotkey
        )  # Get the caller index.
        prirority = float(
            self.metagraph.S[caller_uid]
        )  # Return the stake as the priority.
        bt.logging.trace(
            f"Prioritizing {synapse.dendrite.hotkey} with value: ", prirority
        )
        return prirority

    async def forward(
        self, synapse: predictionnet.protocol.Challenge
    ) -> predictionnet.protocol.Challenge:
        """
        Processes the incoming 'Challenge' synapse by performing a predefined operation on the input data.
        This method should be replaced with actual logic relevant to the miner's purpose.

        Args:
            synapse (predictionnet.protocol.Challenge): The synapse object containing the 'Challenge_input' data.

        Returns:
            predictionnet.protocol.Challenge: The synapse object with the 'Challenge_output' field set to twice the 'Challenge_input' value.

        The 'forward' function is a placeholder and should be overridden with logic that is appropriate for
        the miner's intended operation. This method demonstrates a basic transformation of input data.
        """
        # TODO(developer): Replace with actual implementation logic.

        bt.logging.info(
            f"Received prediction request from: {synapse.dendrite.hotkey} for timestamp: {synapse.timestamp}"
        )

        #inputs = [list(input) for input in zip(synapse.timestamp, synapse.open_price, synapse.high_price, synapse.low_price, synapse.volume)]

        #TODO Create predict function to assign prediction to close price & create inputs
        timestamp = synapse.timestamp

        model = load_model(self.model_dir)
        data = prep_data()
        scaler, _, _ = scale_data(data)
        #mse = create_and_save_base_model(scaler, X, y)
        prediction = predict(scaler, model)

<<<<<<< HEAD
        #pred_np_array = np.array(prediction).reshape(-1, 1)
=======
        pred_np_array = np.array(prediction).reshape(-1, 1)
>>>>>>> bd20a6ba

        # logic to ensure that only past 20 day context exists in synapse
        synapse.prediction = prediction
        
        bt.logging.info(
            f"Predicted price: {synapse.prediction}"
        )

        return synapse


# This is the main function, which runs the miner.
if __name__ == "__main__":
    with Miner() as miner:
        while True:
            bt.logging.info("Miner running...", time.time())
            time.sleep(5)
<|MERGE_RESOLUTION|>--- conflicted
+++ resolved
@@ -173,12 +173,8 @@
         scaler, _, _ = scale_data(data)
         #mse = create_and_save_base_model(scaler, X, y)
         prediction = predict(scaler, model)
-
-<<<<<<< HEAD
+        
         #pred_np_array = np.array(prediction).reshape(-1, 1)
-=======
-        pred_np_array = np.array(prediction).reshape(-1, 1)
->>>>>>> bd20a6ba
 
         # logic to ensure that only past 20 day context exists in synapse
         synapse.prediction = prediction
