--- conflicted
+++ resolved
@@ -167,14 +167,8 @@
             "--model",
             type=str,
             help="The model the miner will load weights from",
-            default='model_foundry_v1'
+            default='base_lstm.h5'
         )
-
-<<<<<<< HEAD
-=======
-
-
->>>>>>> 931dae34
 
 def config(cls):
     """
