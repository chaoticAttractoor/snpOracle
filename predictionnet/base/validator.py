# The MIT License (MIT)
# Copyright © 2023 Yuma Rao
# TODO(developer): Set your name
# Copyright © 2023 <your name>

# Permission is hereby granted, free of charge, to any person obtaining a copy of this software and associated
# documentation files (the “Software”), to deal in the Software without restriction, including without limitation
# the rights to use, copy, modify, merge, publish, distribute, sublicense, and/or sell copies of the Software,
# and to permit persons to whom the Software is furnished to do so, subject to the following conditions:

# The above copyright notice and this permission notice shall be included in all copies or substantial portions of
# the Software.

# THE SOFTWARE IS PROVIDED “AS IS”, WITHOUT WARRANTY OF ANY KIND, EXPRESS OR IMPLIED, INCLUDING BUT NOT LIMITED TO
# THE WARRANTIES OF MERCHANTABILITY, FITNESS FOR A PARTICULAR PURPOSE AND NONINFRINGEMENT. IN NO EVENT SHALL
# THE AUTHORS OR COPYRIGHT HOLDERS BE LIABLE FOR ANY CLAIM, DAMAGES OR OTHER LIABILITY, WHETHER IN AN ACTION
# OF CONTRACT, TORT OR OTHERWISE, ARISING FROM, OUT OF OR IN CONNECTION WITH THE SOFTWARE OR THE USE OR OTHER
# DEALINGS IN THE SOFTWARE.


import copy
import torch
import asyncio
import threading
import bittensor as bt

from typing import List
from traceback import print_exception
from predictionnet.base.neuron import BaseNeuron
import time
import random
import numpy as np
from numpy import full, nan
import os



class BaseValidatorNeuron(BaseNeuron):
    """
    Base class for Bittensor validators. Your validator should inherit from this class.
    """

    neuron_type: str = "ValidatorNeuron"

    def __init__(self, config=None):
        super().__init__(config=config)

        # Commit Reveal Functionality
        self.last_commit_weights_info = None
        self.last_commit_weights_block = self.block - 1000
        self.need_reveal = False

        # Save a copy of the hotkeys to local memory.
        self.hotkeys = copy.deepcopy(self.metagraph.hotkeys)

        # Dendrite lets us send messages to other nodes (axons) in the network.
        self.dendrite = bt.dendrite(wallet=self.wallet)
        bt.logging.info(f"Dendrite: {self.dendrite}")

        # Set up initial scoring weights for validation
        bt.logging.info("Building validation weights.")
<<<<<<< HEAD
        self.scores = torch.zeros_like(self.metagraph.S, dtype=torch.float32)
=======
        self.scores = torch.zeros_like(torch.from_numpy(self.metagraph.S), dtype=torch.float32)

>>>>>>> f18c7744
        # Load state because self.sync() will overwrite it
        self.load_state()

        # Init sync with the network. Updates the metagraph.
        self.sync()
        self.resync_metagraph() # this ensures that the state file is up to date with the metagraph

        # Serve axon to enable external connections.
        if not self.config.neuron.axon_off:
            self.serve_axon()
        else:
            bt.logging.warning("axon off, not serving ip to chain.")

        # Create asyncio event loop to manage async tasks.
        self.loop = asyncio.get_event_loop()

        # Instantiate runners
        self.should_exit: bool = False
        self.is_running: bool = False
        self.thread: threading.Thread = None
        self.lock = asyncio.Lock()

    def serve_axon(self):
        """Serve axon to enable external connections."""

        bt.logging.info("serving ip to chain...")
        try:
            self.axon = bt.axon(wallet=self.wallet, config=self.config)

            try:
                self.subtensor.serve_axon(
                    netuid=self.config.netuid,
                    axon=self.axon,
                )
                bt.logging.info(
                    f"Running validator {self.axon} on network: {self.config.subtensor.chain_endpoint} with netuid: {self.config.netuid}"
                )
            except Exception as e:
                bt.logging.error(f"Failed to serve Axon with exception: {e}")
                pass

        except Exception as e:
            bt.logging.error(
                f"Failed to create Axon initialize with exception: {e}"
            )
            pass

    async def concurrent_forward(self):
        coroutines = [
            self.forward()
            for _ in range(self.config.neuron.num_concurrent_forwards)
        ]
        await asyncio.gather(*coroutines)

    def run(self):
        """
        Initiates and manages the main loop for the miner on the Bittensor network. The main loop handles graceful shutdown on keyboard interrupts and logs unforeseen errors.

        This function performs the following primary tasks:
        1. Check for registration on the Bittensor network.
        2. Continuously forwards queries to the miners on the network, rewarding their responses and updating the scores accordingly.
        3. Periodically resynchronizes with the chain; updating the metagraph with the latest network state and setting weights.

        The essence of the validator's operations is in the forward function, which is called every step. The forward function is responsible for querying the network and scoring the responses.

        Note:
            - The function leverages the global configurations set during the initialization of the miner.
            - The miner's axon serves as its interface to the Bittensor network, handling incoming and outgoing requests.

        Raises:
            KeyboardInterrupt: If the miner is stopped by a manual interruption.
            Exception: For unforeseen errors during the miner's operation, which are logged for diagnosis.
        """

        # Check that validator is registered on the network.
        self.sync()

        bt.logging.info(f"Validator starting at block: {self.block}")

        # This loop maintains the validator's operations until intentionally stopped.
        try:
            while True:
                bt.logging.info(f"step({self.step}) block({self.block})")

                # Run multiple forwards concurrently.
                self.loop.run_until_complete(self.concurrent_forward())

                # Check if we should exit.
                if self.should_exit:
                    break

                # Sync metagraph and potentially set weights.
                self.sync()

                self.step += 1

        # If someone intentionally stops the validator, it'll safely terminate operations.
        except KeyboardInterrupt:
            self.axon.stop()
            bt.logging.success("Validator killed by keyboard interrupt.")
            exit()

        # In case of unforeseen errors, the validator will log the error and continue operations.
        except Exception as err:
            bt.logging.error("Error during validation", str(err))
            bt.logging.debug(
                print_exception(type(err), err, err.__traceback__)
            )

    def run_in_background_thread(self):
        """
        Starts the validator's operations in a background thread upon entering the context.
        This method facilitates the use of the validator in a 'with' statement.
        """
        if not self.is_running:
            bt.logging.debug("Starting validator in background thread.")
            self.should_exit = False
            self.thread = threading.Thread(target=self.run, daemon=True)
            self.thread.start()
            self.is_running = True
            bt.logging.debug("Started")

    def stop_run_thread(self):
        """
        Stops the validator's operations that are running in the background thread.
        """
        if self.is_running:
            bt.logging.debug("Stopping validator in background thread.")
            self.should_exit = True
            self.thread.join(5)
            self.is_running = False
            bt.logging.debug("Stopped")

    def __enter__(self):
        self.run_in_background_thread()
        return self

    def __exit__(self, exc_type, exc_value, traceback):
        """
        Stops the validator's background operations upon exiting the context.
        This method facilitates the use of the validator in a 'with' statement.

        Args:
            exc_type: The type of the exception that caused the context to be exited.
                      None if the context was exited without an exception.
            exc_value: The instance of the exception that caused the context to be exited.
                       None if the context was exited without an exception.
            traceback: A traceback object encoding the stack trace.
                       None if the context was exited without an exception.
        """
        if self.is_running:
            bt.logging.debug("Stopping validator in background thread.")
            self.should_exit = True
            self.thread.join(5)
            self.is_running = False
            bt.logging.debug("Stopped")

    def sync(self):
        """
        Wrapper for synchronizing the state of the network for the given miner or validator.
        """

        # Ensure miner or validator hotkey is still registered on the network.
        self.check_registered()

        if self.should_sync_metagraph():
            self.resync_metagraph()

        commit_reveal_weights_enabled = self.subtensor.get_subnet_hyperparameters(28).commit_reveal_weights_enabled
        bt.logging.info(f"[Weights] commit_reveal_weights: {commit_reveal_weights_enabled}")
        if commit_reveal_weights_enabled:
            if self.should_reveal_last_weights():
                self.reveal_last_weights()
            if self.should_commit_weights():
                self.commit_weights()
        else:
            if self.should_set_weights():
                self.set_weights()

    def set_weights(self):
        """
        Sets the validator weights to the metagraph hotkeys based on the scores it has received from the miners. The weights determine the trust and incentive level the validator assigns to miner nodes on the network.
        """

        # Check if self.scores contains any NaN values and log a warning if it does.
        if torch.isnan(self.scores).any():
            bt.logging.warning(
                f"Scores contain NaN values. This may be due to a lack of responses from miners, or a bug in your reward functions."
            )

        # Calculate the average reward for each uid across non-zero values.
        # Replace any NaN values with 0.
        raw_weights = torch.nn.functional.normalize(self.scores, p=1, dim=0)
<<<<<<< HEAD
=======

        bt.logging.debug("raw_weights", raw_weights)
        bt.logging.debug("raw_weight_uids", self.metagraph.uids)
>>>>>>> f18c7744
        # Process the raw weights to final_weights via subtensor limitations.
        (
            processed_weight_uids,
            processed_weights,
        ) = bt.utils.weight_utils.process_weights_for_netuid(
            # PyTorch Function to move data to CPU
            uids=self.metagraph.uids,
            weights=np.array(raw_weights),
            netuid=self.config.netuid,
            subtensor=self.subtensor,
            metagraph=self.metagraph,
        )

        # Convert to uint16 weights and uids.
        (
            uint_uids,
            uint_weights,
        ) = bt.utils.weight_utils.convert_weights_and_uids_for_emit(
            uids=processed_weight_uids, weights=processed_weights
        )

        # Set the weights on chain via our subtensor connection.
        bt.logging.info(f"Setting weights...")
        result, msg = self.subtensor.set_weights(
            wallet=self.wallet,
            netuid=self.config.netuid,
            uids=uint_uids,
            weights=uint_weights,
            wait_for_finalization=False,
            wait_for_inclusion=False,
            version_key=self.spec_version
        )

        if result:
            bt.logging.info("set_weights on chain successfully!")
        else:
            bt.logging.debug("Failed to set weights this iteration with message:", msg)

    def reveal_weights(self):
        result, msg = self.subtensor.reveal_weights(
            **self.last_commit_weights_info,
            wait_for_finalization=False,
            version_key=self.spec_version
        )

        if result:
            bt.logging.success(f"[Reveal Weights] Reveal weights successfully, salt: {self.last_commit_weights_info['salt']}, block: {self.block}")
            self.need_reveal = False
        else:
            self.need_reveal = True

    def should_set_weights(self) -> bool:
        # Check if enough epoch blocks have elapsed since the last epoch.
        if self.config.neuron.disable_set_weights:
            return False
        
        # Define appropriate logic for when set weights.
        if not (
            self.block - self.metagraph.last_update[self.uid]
        ) > self.config.neuron.epoch_length:
            bt.logging.debug("[Weights] Not the time to set weights")
            return False
        bt.logging.info("[Weights] Allowed to set weights")
        return True

    def should_reveal_last_weights(self):
        """
        Check
        1. revealed the last commit weights
        2. reveal interval
        """
        if self.config.neuron.disable_set_weights:
            return False
        if not self.need_reveal:
            bt.logging.warning("[Reveal Weights] Haven't set new weights since last time")
            return False
        commit_reveal_weights_interval = self.subtensor.get_subnet_hyperparameters(28).commit_reveal_weights_interval
        if self.block - self.last_commit_weights_block < commit_reveal_weights_interval:
            bt.logging.warning(f"[Reveal Weights] Too soon to REVEAL. Current block is {self.block}, commited at {self.last_commit_weights_block}, tempo is {commit_reveal_weights_interval}")
            return False
        return True
    
    def should_commit_new_weights(self):
        if self.config.neuron.disable_set_weights:
            return False
        commit_reveal_weights_interval = self.subtensor.get_subnet_hyperparameters(28).commit_reveal_weights_interval
        if self.need_reveal:
            bt.logging.warning(f"[Set Weights] - Need reveal lastest commited weights first!")
            return False
        if self.block - self.last_commit_weights_block < commit_reveal_weights_interval:
            bt.logging.warning(f"[Set Weights] - Maybe too soon to reveal. Current block is {self.block}, commited at {self.last_commit_weights_block}, tempo is {commit_reveal_weights_interval}")
            return False
        return True
    
    def commit_weights(self):
        """
        set hashed weights
        """

        # Check if self.scores contains any NaN values and log a warning if it does.
        if torch.isnan(self.scores).any():
            bt.logging.warning(
                "Scores contain NaN values. This may be due to a lack of responses from miners, or a bug in your reward functions."
            )

        # Calculate the average reward for each uid across non-zero values.
        # Replace any NaN values with 0.
        raw_weights = torch.nn.functional.normalize(self.scores, p=1, dim=0)
        bt.logging.trace("raw_weights", raw_weights)
        bt.logging.trace("top10 values", raw_weights.sort()[0])
        bt.logging.trace("top10 uids", raw_weights.sort()[1])
        uids = self.metagraph.uids

        # Process the raw weights to final_weights via subtensor limitations.
        (
            processed_weight_uids,
            processed_weights
        ) = bt.utils.weight_utils.convert_weights_and_uids_for_emit(
            uids=uids,
            weights=raw_weights,
        )
        
        salt = [random.randint(0, 1000) for _ in range(8)]

        bt.logging.trace("processed_weights", processed_weights)
        bt.logging.trace("processed_weight_uids", processed_weight_uids)
        bt.logging.trace("salt", salt)

        commit_data = {
            "wallet": self.wallet,
            "netuid": self.config.netuid,
            "uids": processed_weight_uids,
            "salt": salt,
            "weights": processed_weights
        }

        # Set the weights on chain via our subtensor connection.
        success, message = self.subtensor.commit_weights(
            **commit_data,
            wait_for_finalization=False,
            version_key=self.spec_version,
        )

        if success:
            bt.logging.success(f"[Set Weights] Committed new weights! Salt:{salt}, Block: {self.block}")
            self.need_reveal = True # commit weights successfully, wait for reveal after blocks
            self.last_commit_weights_info = copy.deepcopy(commit_data)
            self.last_commit_weights_block = self.block
        

    def resync_metagraph(self):
        """Resyncs the metagraph and updates the hotkeys and moving averages based on the new metagraph."""
        bt.logging.info("resync_metagraph()")

        # Copies state of metagraph before syncing.
        previous_metagraph = copy.deepcopy(self.metagraph)

        # Sync the metagraph.
        self.metagraph.sync(subtensor=self.subtensor)

        # Check if the metagraph axon info has changed.
        if previous_metagraph.axons == self.metagraph.axons:
            return

        bt.logging.info(
            "Metagraph updated, re-syncing hotkeys, dendrite pool and moving averages"
        )
        # Zero out all hotkeys that have been replaced.
        for uid, hotkey in enumerate(self.hotkeys):
            if hotkey != self.metagraph.hotkeys[uid]:
                self.scores[uid] = 0  # hotkey has been replaced
                self.past_predictions[uid] = full((self.N_TIMEPOINTS, self.N_TIMEPOINTS), nan) # reset past predictions

        # Check to see if the metagraph has changed size.
        # If so, we need to add new hotkeys and moving averages.
        if len(self.hotkeys) < len(self.metagraph.hotkeys):
            # Update the size of the moving average scores.
            new_moving_average = torch.zeros((self.metagraph.n)).to(
                self.device
            )
            min_len = min(len(self.hotkeys), len(self.scores))
            new_moving_average[:min_len] = self.scores[:min_len]
            self.scores = new_moving_average

        # Update the hotkeys.
        self.hotkeys = copy.deepcopy(self.metagraph.hotkeys)

    def update_scores(self, rewards: torch.FloatTensor, uids: List[int]):
        """Performs exponential moving average on the scores based on the rewards received from the miners."""

        # Check if rewards contains NaN values.
        if torch.isnan(rewards).any():
            bt.logging.warning(f"NaN values detected in rewards: {rewards}")
            # Replace any NaN values in rewards with 0.
            rewards = torch.nan_to_num(rewards, 0)
        # Compute forward pass rewards, assumes uids are mutually exclusive.
        # shape: [ metagraph.n ]  
        scattered_rewards: torch.FloatTensor = self.scores.scatter(
            0, torch.tensor(uids).to(self.device), rewards
        ).to(self.device)
        # Update scores with rewards produced by this step.
        # shape: [ metagraph.n ]
        alpha: float = self.config.neuron.moving_average_alpha
        self.scores: torch.FloatTensor = alpha * scattered_rewards + (
            1 - alpha
        ) * self.scores.to(self.device)

    def save_state(self):
        """Saves the state of the validator to a file."""
        bt.logging.info("Saving validator state.")

        # Save the state of the validator to file.
        torch.save(
            {
                "step": self.step,
                "scores": self.scores,
                "hotkeys": self.hotkeys,
            },
            self.config.neuron.full_path + "/state.pt",
        )

    def load_state(self):
        """Loads the state of the validator from a file."""
        bt.logging.info("Loading validator state.")
        state_path = os.path.join(self.config.neuron.full_path, "state.pt")
        if not os.path.exists(state_path):
            bt.logging.info("Skipping state load due to missing state.pt file.")
            return

        # Load the state of the validator from file.
        state = torch.load(state_path)
        self.step = state["step"]
        self.scores = state["scores"]
        self.hotkeys = state["hotkeys"]<|MERGE_RESOLUTION|>--- conflicted
+++ resolved
@@ -59,12 +59,9 @@
 
         # Set up initial scoring weights for validation
         bt.logging.info("Building validation weights.")
-<<<<<<< HEAD
-        self.scores = torch.zeros_like(self.metagraph.S, dtype=torch.float32)
-=======
+
         self.scores = torch.zeros_like(torch.from_numpy(self.metagraph.S), dtype=torch.float32)
 
->>>>>>> f18c7744
         # Load state because self.sync() will overwrite it
         self.load_state()
 
@@ -258,12 +255,7 @@
         # Calculate the average reward for each uid across non-zero values.
         # Replace any NaN values with 0.
         raw_weights = torch.nn.functional.normalize(self.scores, p=1, dim=0)
-<<<<<<< HEAD
-=======
-
-        bt.logging.debug("raw_weights", raw_weights)
-        bt.logging.debug("raw_weight_uids", self.metagraph.uids)
->>>>>>> f18c7744
+
         # Process the raw weights to final_weights via subtensor limitations.
         (
             processed_weight_uids,
