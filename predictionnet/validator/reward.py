--- conflicted
+++ resolved
@@ -201,11 +201,8 @@
     # Round up current timestamp and then wait until that time has been hit
     rounded_up_time = timestamp - timedelta(minutes=timestamp.minute % prediction_interval,
                                     seconds=timestamp.second,
-<<<<<<< HEAD
                                     microseconds=timestamp.microsecond) + timedelta(minutes=prediction_interval, seconds=10)
-=======
-                                    microseconds=timestamp.microsecond) + timedelta(minutes=prediction_interval, seconds=30)
->>>>>>> bf525ea3
+
     
     ny_timezone = timezone('America/New_York')
 
