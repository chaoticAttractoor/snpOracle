# The MIT License (MIT)
# Copyright © 2023 Yuma Rao
# TODO(developer): Set your name
# Copyright © 2023 <your name>

# Permission is hereby granted, free of charge, to any person obtaining a copy of this software and associated
# documentation files (the “Software”), to deal in the Software without restriction, including without limitation
# the rights to use, copy, modify, merge, publish, distribute, sublicense, and/or sell copies of the Software,
# and to permit persons to whom the Software is furnished to do so, subject to the following conditions:

# The above copyright notice and this permission notice shall be included in all copies or substantial portions of
# the Software.

# THE SOFTWARE IS PROVIDED “AS IS”, WITHOUT WARRANTY OF ANY KIND, EXPRESS OR IMPLIED, INCLUDING BUT NOT LIMITED TO
# THE WARRANTIES OF MERCHANTABILITY, FITNESS FOR A PARTICULAR PURPOSE AND NONINFRINGEMENT. IN NO EVENT SHALL
# THE AUTHORS OR COPYRIGHT HOLDERS BE LIABLE FOR ANY CLAIM, DAMAGES OR OTHER LIABILITY, WHETHER IN AN ACTION
# OF CONTRACT, TORT OR OTHERWISE, ARISING FROM, OUT OF OR IN CONNECTION WITH THE SOFTWARE OR THE USE OR OTHER
# DEALINGS IN THE SOFTWARE.

import torch
from typing import List
import bittensor as bt
from predictionnet.protocol import Challenge
from datetime import datetime, timedelta
import yfinance as yf

<<<<<<< HEAD

=======
>>>>>>> ebcba895
def reward(close_price: float, response: int) -> float:
    """
    Reward the miner response to the dummy request. This method returns a reward
    value for the miner, which is used to update the miner's score.

    Returns:
    - float: The reward value for the miner.
    """

    return 1.0 if response == close_price * 2 else 0

# Query prob editied to query: Protocol defined synapse
# For this method mostly should defer to Rahul/Tommy
def get_rewards(
    self,
    query: Challenge,
    responses: List[float],
) -> torch.FloatTensor:
    """
    Returns a tensor of rewards for the given query and responses.

    Args:
    - query (int): The query sent to the miner.
    - responses (List[float]): A list of responses from the miner.

    Returns:
    - torch.FloatTensor: A tensor of rewards for the given query and responses.
    """

    if len(responses) == 0:
        bt.logging.info("Got no responses. Returning reward tensor of zeros.")
        return [], torch.zeros_like(0).to(self.device)  # Fallback strategy: Log and return 0.
<<<<<<< HEAD

=======
    
>>>>>>> ebcba895
    # Prepare to extract close price for this timestamp
    ticker_symbol = '^GSPC'
    ticker = yf.Ticker(ticker_symbol)

    timestamp = query.timestamp
    current_time_adjusted = timestamp - timedelta(minutes=2)

    data = ticker.history(start=current_time_adjusted, end=timestamp, interval='1m')
    close_price = data['Close'].iloc[-1]
<<<<<<< HEAD
=======


    
>>>>>>> ebcba895
    # Get all the reward results by iteratively calling your reward() function.
    return torch.FloatTensor(
        [reward(close_price, response) for response in responses]
    ).to(self.device)<|MERGE_RESOLUTION|>--- conflicted
+++ resolved
@@ -24,10 +24,6 @@
 from datetime import datetime, timedelta
 import yfinance as yf
 
-<<<<<<< HEAD
-
-=======
->>>>>>> ebcba895
 def reward(close_price: float, response: int) -> float:
     """
     Reward the miner response to the dummy request. This method returns a reward
@@ -60,11 +56,7 @@
     if len(responses) == 0:
         bt.logging.info("Got no responses. Returning reward tensor of zeros.")
         return [], torch.zeros_like(0).to(self.device)  # Fallback strategy: Log and return 0.
-<<<<<<< HEAD
-
-=======
     
->>>>>>> ebcba895
     # Prepare to extract close price for this timestamp
     ticker_symbol = '^GSPC'
     ticker = yf.Ticker(ticker_symbol)
@@ -74,12 +66,9 @@
 
     data = ticker.history(start=current_time_adjusted, end=timestamp, interval='1m')
     close_price = data['Close'].iloc[-1]
-<<<<<<< HEAD
-=======
 
 
     
->>>>>>> ebcba895
     # Get all the reward results by iteratively calling your reward() function.
     return torch.FloatTensor(
         [reward(close_price, response) for response in responses]
