# The MIT License (MIT)
# Copyright © 2023 Yuma Rao
# TODO(developer): Set your name
# Copyright © 2023 <your name>
# Permission is hereby granted, free of charge, to any person obtaining a copy of this software and associated
# documentation files (the “Software”), to deal in the Software without restriction, including without limitation
# the rights to use, copy, modify, merge, publish, distribute, sublicense, and/or sell copies of the Software,
# and to permit persons to whom the Software is furnished to do so, subject to the following conditions:
# The above copyright notice and this permission notice shall be included in all copies or substantial portions of
# the Software.
# THE SOFTWARE IS PROVIDED “AS IS”, WITHOUT WARRANTY OF ANY KIND, EXPRESS OR IMPLIED, INCLUDING BUT NOT LIMITED TO
# THE WARRANTIES OF MERCHANTABILITY, FITNESS FOR A PARTICULAR PURPOSE AND NONINFRINGEMENT. IN NO EVENT SHALL
# THE AUTHORS OR COPYRIGHT HOLDERS BE LIABLE FOR ANY CLAIM, DAMAGES OR OTHER LIABILITY, WHETHER IN AN ACTION
# OF CONTRACT, TORT OR OTHERWISE, ARISING FROM, OUT OF OR IN CONNECTION WITH THE SOFTWARE OR THE USE OR OTHER
# DEALINGS IN THE SOFTWARE.
import bittensor as bt
# Import Validator Template
import predictionnet
from predictionnet.protocol import Challenge
from predictionnet.validator.reward import get_rewards
from predictionnet.utils.uids import get_random_uids

from datetime import datetime
import time


async def forward(self):
    """
    The forward function is called by the validator every time step.
    It is responsible for querying the network and scoring the responses.
    Args:
        self (:obj:`bittensor.neuron.Neuron`): The neuron object which contains all the necessary state for the validator.
    """
    # TODO(developer): Define how the validator selects a miner to query, how often, etc.
    # get_random_uids is an example method, but you can replace it with your own.
<<<<<<< HEAD

=======
    
>>>>>>> ebcba895
    # wait for market to be open
    while True:
        if await self.is_market_open(datetime.now()):
            bt.logging.info("Market is open. Begin processes requests")
            break  # Exit the loop if market is open
        else:
            bt.logging.info("Market is closed. Sleeping for 5 minutes...")
            time.sleep(300)  # Sleep for 5 minutes before checking again
<<<<<<< HEAD

=======
    
>>>>>>> ebcba895
    # Added min function to confirm the # of uids never increases beyond the amount of miners available
    # Where does config come from?? 
    miner_uids = get_random_uids(self, k=min(self.config.neuron.sample_size, self.metagraph.n.item()))

    # Here input data should be gathered to send to the miners
    # TODO(create get_input_data())
<<<<<<< HEAD
    timestamp, open_price, high_price, low_price, volume = self.get_input_data()
=======
>>>>>>> ebcba895
    timestamp = datetime.now()

    # Build synapse for request
    # Replace dummy_input with actually defined variables in protocol.py
    # This can be combined with line 49
    synapse = predictionnet.protocol.Challenge(
        timestamp=timestamp,
    )

    # The dendrite client queries the network.
    responses = self.dendrite.query(
        # Send the query to selected miner axons in the network.
        axons=[self.metagraph.axons[uid] for uid in miner_uids],
        # Construct a dummy query. This simply contains a single integer.
        # This can be simplified later to all build from here
        synapse=synapse,
        #synapse=Dummy(dummy_input=self.step),
        # All responses have the deserialize function called on them before returning.
        # You are encouraged to define your own deserialization function.
        
        # Other subnets have this turned to false, I am unsure of whether this should be set to true
        deserialize=False,
    )
    # Log the results for monitoring purposes.
    bt.logging.info(f"Received responses: {responses}")
    # TODO(developer): Define how the validator scores responses.
    # Adjust the scores based on responses from miners.
    
    # query = synapse most likely?
    #rewards = get_rewards(self, query=self.step, responses=responses)
    rewards = get_rewards(self, query=synapse, responses=responses)
    # Potentially will need some  
    bt.logging.info(f"Scored responses: {rewards}")
    # Update the scores based on the rewards. You may want to define your own update_scores function for custom behavior.
    
    # Check base validator file
    self.update_scores(rewards, miner_uids)<|MERGE_RESOLUTION|>--- conflicted
+++ resolved
@@ -33,11 +33,7 @@
     """
     # TODO(developer): Define how the validator selects a miner to query, how often, etc.
     # get_random_uids is an example method, but you can replace it with your own.
-<<<<<<< HEAD
-
-=======
     
->>>>>>> ebcba895
     # wait for market to be open
     while True:
         if await self.is_market_open(datetime.now()):
@@ -46,21 +42,13 @@
         else:
             bt.logging.info("Market is closed. Sleeping for 5 minutes...")
             time.sleep(300)  # Sleep for 5 minutes before checking again
-<<<<<<< HEAD
-
-=======
     
->>>>>>> ebcba895
     # Added min function to confirm the # of uids never increases beyond the amount of miners available
     # Where does config come from?? 
     miner_uids = get_random_uids(self, k=min(self.config.neuron.sample_size, self.metagraph.n.item()))
 
     # Here input data should be gathered to send to the miners
     # TODO(create get_input_data())
-<<<<<<< HEAD
-    timestamp, open_price, high_price, low_price, volume = self.get_input_data()
-=======
->>>>>>> ebcba895
     timestamp = datetime.now()
 
     # Build synapse for request
